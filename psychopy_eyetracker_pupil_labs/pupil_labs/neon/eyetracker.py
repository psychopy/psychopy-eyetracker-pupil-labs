# -*- coding: utf-8 -*-
# Part of the PsychoPy library
# Copyright (C) 2012-2020 iSolver Software Solutions (C) 2021 Open Science Tools Ltd.
# Distributed under the terms of the GNU General Public License (GPL).
import logging
from typing import Optional, Dict, Tuple, Union

from psychopy.iohub.constants import EyeTrackerConstants
from psychopy.iohub.devices import Computer, Device
from psychopy.iohub.devices.eyetracker import EyeTrackerDevice
from psychopy.iohub.errors import printExceptionDetailsToStdErr
from psychopy.iohub.constants import EventConstants

from pupil_labs.realtime_api.simple import Device as CompanionDevice
from pupil_labs.real_time_screen_gaze.gaze_mapper import GazeMapper


class EyeTracker(EyeTrackerDevice):
    """
    Implementation of the :py:class:`Common Eye Tracker Interface <.EyeTrackerDevice>`
    for the Pupil Core headset.

    Uses ioHub's polling method to process data from `Pupil Capture's Network API
    <https://docs.pupil-labs.com/developer/core/network-api/>`_.

    To synchronize time between Pupil Capture and PsychoPy, the integration estimates
    the offset between their clocks and applies it to the incoming data. This step
    effectively transforms time between the two softwares while taking the transmission
    delay into account. For details, see this `real-time time-sync tutorial
    <https://github.com/pupil-labs/pupil-helpers/blob/master/python/simple_realtime_time_sync.py>`_.

    .. note::

        Only **one** instance of EyeTracker can be created within an experiment.
        Attempting to create > 1 instance will raise an exception.

    """

    # EyeTrackerDevice Interface

    # #: The multiplier needed to convert a device's native time base to sec.msec-usec times.
    # DEVICE_TIMEBASE_TO_SEC = 1.0

    # Used by pyEyeTrackerDevice implementations to store relationships between an eye
    # trackers command names supported for EyeTrackerDevice sendCommand method and
    # a private python function to call for that command. This allows an implementation
    # of the interface to expose functions that are not in the core EyeTrackerDevice spec
    # without have to use the EXT extension class.
    _COMMAND_TO_FUNCTION = {}

    EVENT_CLASS_NAMES = [
        "BinocularEyeSampleEvent",
    ]

    def __init__(self, *args, **kwargs) -> None:
        EyeTrackerDevice.__init__(self, *args, **kwargs)

        self._device = None
        self._time_offset_estimate = None

        self._latest_sample = None
        self._latest_gaze_position = None
        self._actively_recording = False

        self._screen_surface = None
        self._window_size = None

        self._gaze_mapper = None

        self.setConnectionState(True)

    def trackerTime(self) -> float:
        """Returns the current time reported by the eye tracker device.

        Implementation measures the current time in PsychoPy time and applies the
        estimated clock offset to transform the measurement into tracker time.

        :return: The eye tracker hardware's reported current time.

        """
        return self._psychopyTimeInTrackerTime(Computer.getTime())

    def trackerSec(self) -> float:
        """
        Returns :py:func:`.EyeTracker.trackerTime`

        :return: The eye tracker hardware's reported current time in sec.msec-usec format.
        """
        return self.trackerTime()

    def setConnectionState(self, enable: bool) -> None:
        """setConnectionState either connects (``setConnectionState(True)``) or
        disables (``setConnectionState(False)``) active communication between the
        ioHub and Pupil Capture.

        .. note::
            A connection to the Eye Tracker is automatically established
            when the ioHub Process is initialized (based on the device settings
            in the iohub_config.yaml), so there is no need to
            explicitly call this method in the experiment script.

        .. note::
            Connecting an Eye Tracker to the ioHub does **not** necessarily collect and
            send eye sample data to the ioHub Process. To start actual data collection,
            use the Eye Tracker method ``setRecordingState(bool)`` or the ioHub Device
            method (device type independent) ``enableEventRecording(bool)``.

        Args:
            enable (bool): True = enable the connection, False = disable the connection.

        :return:
            bool: indicates the current connection state to the eye tracking hardware.
        """
        if enable and self._device is None:
            self._device = CompanionDevice(
                self._runtime_settings["companion_address"],
                int(self._runtime_settings["companion_port"]),
            )

            calibration = self._device.get_calibration()
            self._gaze_mapper = GazeMapper(calibration)

            self._time_offset_estimate = self._device.estimate_time_offset()
            self._device.receive_matched_scene_video_frame_and_gaze()

        elif not enable and self._device is not None:
            self._device.close()
            self._device = None

    def isConnected(self) -> bool:
        """isConnected returns whether the ioHub EyeTracker Device is connected
        to Pupil Capture or not. A Pupil Core headset must be connected and working
        properly for any of the Common Eye Tracker Interface functionality to work.

        Args:
            None

        :return:
            bool:  True = the eye tracking hardware is connected. False otherwise.

        """
        return self._device is not None

    def runSetupProcedure(self, calibration_args: Optional[Dict] = None) -> int:
        """
        The runSetupProcedure method starts the Pupil Capture calibration choreography.

        .. note::
            This is a blocking call for the PsychoPy Process and will not return to the
            experiment script until the calibration procedure was either successful,
            aborted, or failed.

        :param calibration_args: This argument will be ignored and has only been added
            for the purpose of compatibility with the Common Eye Tracker Interface

        :return:
            - :py:attr:`.EyeTrackerConstants.EYETRACKER_OK`
                if the calibration was succesful
            - :py:attr:`.EyeTrackerConstants.EYETRACKER_SETUP_ABORTED`
                if the choreography was aborted by the user
            - :py:attr:`.EyeTrackerConstants.EYETRACKER_CALIBRATION_ERROR`
                if the calibration failed, check logs for details
            - :py:attr:`.EyeTrackerConstants.EYETRACKER_ERROR`
                if any other error occured, check logs for details
        """
        return EyeTrackerConstants.EYETRACKER_OK

    def setRecordingState(self, should_be_recording: bool) -> bool:
        """The setRecordingState method is used to start or stop the recording
        and transmission of eye data from the eye tracking device to the ioHub
        Process.

        If the ``pupil_capture_recording.enabled`` runtime setting is set to ``True``,
        a corresponding raw recording within Pupil Capture will be started or stopped.

        ``should_be_recording`` will also be passed to
        :py:func:`.EyeTrackerDevice.enableEventReporting`.

        Args:
            recording (bool): if True, the eye tracker will start recordng data.;
                false = stop recording data.

        :return:
            bool: the current recording state of the eye tracking device

        """
        if not self.isConnected():
            return False

        if should_be_recording:
            self._device.recording_start()
        else:
            try:
                self._device.recording_stop_and_save()
            except Exception as exc:
                logging.error(f"Failed to stop recording: {exc}")
                printExceptionDetailsToStdErr()

        self._actively_recording = should_be_recording

        is_recording_enabled = self.isRecordingEnabled()

        if not is_recording_enabled:
            self._latest_sample = None
            self._latest_gaze_position = None

        return EyeTrackerDevice.enableEventReporting(self, self._actively_recording)

    def isRecordingEnabled(self) -> bool:
        """The isRecordingEnabled method indicates if the eye tracker device is
        currently recording data.

        :return: ``True`` == the device is recording data; ``False`` == Recording is not
            occurring

        """
        if not self.isConnected():
            return False
        return self._actively_recording

    def getLastSample(self) -> Union[
        None,
        "psychopy.iohub.devices.eyetracker.BinocularEyeSampleEvent",
    ]:
        """The getLastSample method returns the most recent eye sample received
        from the Eye Tracker. The Eye Tracker must be in a recording state for
        a sample event to be returned, otherwise None is returned.

        :return:

            - BinocularEyeSample:
                Gaze mapping result from two combined pupil detections
            - None:
                If the eye tracker is not currently recording data.

        """
        return self._latest_sample

    def getLastGazePosition(self) -> Optional[Tuple[float, float]]:
        """The getLastGazePosition method returns the most recent eye gaze
        position received from the Eye Tracker. This is the position on the
        calibrated 2D surface that the eye tracker is reporting as the current
        eye position. The units are in the units in use by the ioHub Display
        device.

        If binocular recording is being performed, the average position of both
        eyes is returned.

        If no samples have been received from the eye tracker, or the
        eye tracker is not currently recording data, None is returned.

        :return:

            - None:
                If the eye tracker is not currently recording data or no eye samples
                have been received.

            - tuple:
                Latest (gaze_x,gaze_y) position of the eye(s)
        """
        return self._latest_gaze_position

    def _poll(self):
        if not self.isConnected():
            return

        if self._screen_surface is None:
            return

        frame_and_gaze = self._device.receive_matched_scene_video_frame_and_gaze(timeout_seconds=0)

        if frame_and_gaze is None:
            return

        logged_time = Computer.getTime()

        frame, gaze = frame_and_gaze
        surface_map = self._gaze_mapper.process_frame(frame, gaze)
        for surface_gaze in surface_map.mapped_gaze[self._screen_surface.uid]:

            gaze_in_pix = [
                surface_gaze.x * self._window_size[0],
<<<<<<< HEAD
                (surface_gaze.y + 1.0) * self._window_size[1]
=======
                surface_gaze.y * self._window_size[1],
>>>>>>> b672fe73
            ]

            gaze_in_display_units = self._eyeTrackerToDisplayCoords(gaze_in_pix)

            self._add_gaze_sample(gaze_in_display_units, gaze, logged_time)

    def _add_gaze_sample(self, surface_gaze, gaze_datum, logged_time):
        native_time = gaze_datum.timestamp_unix_seconds
        iohub_time = self._trackerTimeInPsychopyTime(native_time)

        metadata = {
            "experiment_id": 0,  # experiment_id, iohub fills in automatically
            "session_id": 0,  # session_id, iohub fills in automatically
            "device_id": 0,  # device_id, keep at 0
            "event_id": Device._getNextEventID(),  # iohub event unique ID
            "device_time": native_time,
            "logged_time": logged_time,
            "time": iohub_time,
            "confidence_interval": -1.0,
            "delay": (logged_time - iohub_time),
            "filter_id": False,
        }

        sample = [  # BinocularEyeSampleEvent
            metadata["experiment_id"],
            metadata["session_id"],
            metadata["device_id"],
            metadata["event_id"],
            EventConstants.BINOCULAR_EYE_SAMPLE,  # type
            metadata["device_time"],
            metadata["logged_time"],
            metadata["time"],
            metadata["confidence_interval"],
            metadata["delay"],
            metadata["filter_id"],

            surface_gaze[0],                # left_gaze_x
            surface_gaze[1],                # left_gaze_y
            EyeTrackerConstants.UNDEFINED,  # left_gaze_z
            EyeTrackerConstants.UNDEFINED,  # left_eye_cam_x
            EyeTrackerConstants.UNDEFINED,  # left_eye_cam_y
            EyeTrackerConstants.UNDEFINED,  # left_eye_cam_z
            EyeTrackerConstants.UNDEFINED,  # left_angle_x
            EyeTrackerConstants.UNDEFINED,  # left_angle_y
            gaze_datum.x,                   # left_raw_x
            gaze_datum.y,                   # left_raw_y
            EyeTrackerConstants.UNDEFINED,  # left_pupil_measure1
            EyeTrackerConstants.UNDEFINED,  # pupil_measure1_type  # left_pupil_measure1_type
            EyeTrackerConstants.UNDEFINED,  # left_pupil_measure2
            EyeTrackerConstants.UNDEFINED,  # pupil_measure2_type  # left_pupil_measure2_type
            EyeTrackerConstants.UNDEFINED,  # left_ppd_x
            EyeTrackerConstants.UNDEFINED,  # left_ppd_y
            EyeTrackerConstants.UNDEFINED,  # left_velocity_x
            EyeTrackerConstants.UNDEFINED,  # left_velocity_y
            EyeTrackerConstants.UNDEFINED,  # left_velocity_xy

            surface_gaze[0],                # right_gaze_x
            surface_gaze[1],                # right_gaze_y
            EyeTrackerConstants.UNDEFINED,  # gaze_z,  # right_gaze_z
            EyeTrackerConstants.UNDEFINED,  # right_eye_cam_x
            EyeTrackerConstants.UNDEFINED,  # right_eye_cam_y
            EyeTrackerConstants.UNDEFINED,  # right_eye_cam_z
            EyeTrackerConstants.UNDEFINED,  # right_angle_x
            EyeTrackerConstants.UNDEFINED,  # right_angle_y
            gaze_datum.x,                   # right_raw_x
            gaze_datum.y,                   # right_raw_y
            EyeTrackerConstants.UNDEFINED,  # right_pupil_measure1
            EyeTrackerConstants.UNDEFINED,  # pupil_measure1_type  # right_pupil_measure1_type
            EyeTrackerConstants.UNDEFINED,  # right_pupil_measure2
            EyeTrackerConstants.UNDEFINED,  # pupil_measure2_type  # right_pupil_measure2_type
            EyeTrackerConstants.UNDEFINED,  # right_ppd_x
            EyeTrackerConstants.UNDEFINED,  # right_ppd_y
            EyeTrackerConstants.UNDEFINED,  # right_velocity_x
            EyeTrackerConstants.UNDEFINED,  # right_velocity_y
            EyeTrackerConstants.UNDEFINED,  # right_velocity_xy
            0,
        ]

        self._addNativeEventToBuffer(sample)

        self._latest_sample = sample
        self._latest_gaze_position = surface_gaze

    def register_surface(self, tag_verts, window_size):
        corrected_verts = {}
        for tag_id_str, verts in tag_verts.items():
            corrected_verts[int(tag_id_str)] = [
                (vert[0] + window_size[0] / 2, vert[1] + window_size[1] / 2) for vert in verts
            ]

        self._gaze_mapper.clear_surfaces()
        self._screen_surface = self._gaze_mapper.add_surface(
            corrected_verts,
            window_size
        )

        self._window_size = window_size

    def _psychopyTimeInTrackerTime(self, psychopy_time):
        return psychopy_time + self._time_offset_estimate.time_offset_ms.mean / 1000

    def _trackerTimeInPsychopyTime(self, tracker_time):
        return tracker_time - self._time_offset_estimate.time_offset_ms.mean / 1000

    def _close(self):
        """Do any final cleanup of the eye tracker before the object is
        destroyed."""
        self.setRecordingState(False)
        self.setConnectionState(False)
        self.__class__._INSTANCE = None
        super()._close()<|MERGE_RESOLUTION|>--- conflicted
+++ resolved
@@ -280,11 +280,7 @@
 
             gaze_in_pix = [
                 surface_gaze.x * self._window_size[0],
-<<<<<<< HEAD
-                (surface_gaze.y + 1.0) * self._window_size[1]
-=======
                 surface_gaze.y * self._window_size[1],
->>>>>>> b672fe73
             ]
 
             gaze_in_display_units = self._eyeTrackerToDisplayCoords(gaze_in_pix)
